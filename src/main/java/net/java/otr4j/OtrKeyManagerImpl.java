<<<<<<< HEAD
package net.java.otr4j;

import java.io.BufferedInputStream;
import java.io.File;
import java.io.FileInputStream;
import java.io.FileNotFoundException;
import java.io.FileOutputStream;
import java.io.IOException;
import java.io.InputStream;
import java.io.OutputStream;
import java.security.KeyFactory;
import java.security.KeyPair;
import java.security.KeyPairGenerator;
import java.security.NoSuchAlgorithmException;
import java.security.PrivateKey;
import java.security.PublicKey;
import java.security.spec.InvalidKeySpecException;
import java.security.spec.PKCS8EncodedKeySpec;
import java.security.spec.X509EncodedKeySpec;
import java.util.List;
import java.util.Properties;
import java.util.Vector;

import org.bouncycastle.util.encoders.Base64;

import net.java.otr4j.crypto.OtrCryptoEngine;
import net.java.otr4j.crypto.OtrCryptoException;
import net.java.otr4j.session.SessionID;

public class OtrKeyManagerImpl implements OtrKeyManager {

	private OtrKeyManagerStore store;

	public OtrKeyManagerImpl(OtrKeyManagerStore store) {
		this.store = store;
	}

	class DefaultPropertiesStore implements OtrKeyManagerStore {
		private final Properties properties = new Properties();
		private String filepath;

		public DefaultPropertiesStore(String filepath) throws IOException {
			if (filepath == null || filepath.length() < 1)
				throw new IllegalArgumentException();
			this.filepath = filepath;
			properties.clear();

			InputStream in = new BufferedInputStream(new FileInputStream(
					getConfigurationFile()));
			try {
				properties.load(in);
			} finally {
				in.close();
			}
		}

		private File getConfigurationFile() throws IOException {
			File configFile = new File(filepath);
			if (!configFile.exists())
				configFile.createNewFile();
			return configFile;
		}

		public void setProperty(String id, boolean value) {
			properties.setProperty(id, "true");
			try {
				this.store();
			} catch (Exception e) {
				e.printStackTrace();
			}
		}

		private void store() throws FileNotFoundException, IOException {
			OutputStream out = new FileOutputStream(getConfigurationFile());
			properties.store(out, null);
			out.close();
		}

		public void setProperty(String id, byte[] value) {
			properties.setProperty(id, new String(Base64.encode(value)));
			try {
				this.store();
			} catch (Exception e) {
				e.printStackTrace();
			}
		}

		public void removeProperty(String id) {
			properties.remove(id);

		}

		public byte[] getPropertyBytes(String id) {
			String value = properties.getProperty(id);
			if (value == null)
			    return null;
			return Base64.decode(value);
		}

		public boolean getPropertyBoolean(String id, boolean defaultValue) {
			try {
				return Boolean.valueOf(properties.get(id).toString());
			} catch (Exception e) {
				return defaultValue;
			}
		}
	}

	public OtrKeyManagerImpl(String filepath) throws IOException {
		this.store = new DefaultPropertiesStore(filepath);
	}

	private List<OtrKeyManagerListener> listeners = new Vector<OtrKeyManagerListener>();

	public void addListener(OtrKeyManagerListener l) {
		synchronized (listeners) {
			if (!listeners.contains(l))
				listeners.add(l);
		}
	}

	public void removeListener(OtrKeyManagerListener l) {
		synchronized (listeners) {
			listeners.remove(l);
		}
	}

	public void generateLocalKeyPair(SessionID sessionID) {
		if (sessionID == null)
			return;

		String accountID = sessionID.getAccountID();
		KeyPair keyPair;
		try {
			keyPair = KeyPairGenerator.getInstance("DSA").genKeyPair();
		} catch (NoSuchAlgorithmException e) {
			e.printStackTrace();
			return;
		}

		// Store Public Key.
		PublicKey pubKey = keyPair.getPublic();
		X509EncodedKeySpec x509EncodedKeySpec = new X509EncodedKeySpec(pubKey
				.getEncoded());

		this.store.setProperty(accountID + ".publicKey", x509EncodedKeySpec
				.getEncoded());

		// Store Private Key.
		PrivateKey privKey = keyPair.getPrivate();
		PKCS8EncodedKeySpec pkcs8EncodedKeySpec = new PKCS8EncodedKeySpec(
				privKey.getEncoded());

		this.store.setProperty(accountID + ".privateKey", pkcs8EncodedKeySpec
				.getEncoded());
	}

	public String getLocalFingerprint(SessionID sessionID) {
		KeyPair keyPair = loadLocalKeyPair(sessionID);

		if (keyPair == null)
			return null;

		PublicKey pubKey = keyPair.getPublic();

		try {
			return new OtrCryptoEngine().getFingerprint(pubKey);
		} catch (OtrCryptoException e) {
			e.printStackTrace();
			return null;
		}
	}

	public byte[] getLocalFingerprintRaw(SessionID sessionID) {
		KeyPair keyPair = loadLocalKeyPair(sessionID);

		if (keyPair == null)
			return null;

		PublicKey pubKey = keyPair.getPublic();

		try {
			return new OtrCryptoEngine().getFingerprintRaw(pubKey);
		} catch (OtrCryptoException e) {
			e.printStackTrace();
			return null;
		}
	}

	public String getRemoteFingerprint(SessionID sessionID) {
		PublicKey remotePublicKey = loadRemotePublicKey(sessionID);
		if (remotePublicKey == null)
			return null;
		try {
			return new OtrCryptoEngine().getFingerprint(remotePublicKey);
		} catch (OtrCryptoException e) {
			e.printStackTrace();
			return null;
		}
	}

	public boolean isVerified(SessionID sessionID) {
		if (sessionID == null)
			return false;

		return this.store.getPropertyBoolean(sessionID.getUserID()
				+ ".publicKey.verified", false);
	}

	public KeyPair loadLocalKeyPair(SessionID sessionID) {
		if (sessionID == null)
			return null;

		String accountID = sessionID.getAccountID();
		// Load Private Key.
		byte[] b64PrivKey = this.store.getPropertyBytes(accountID
				+ ".privateKey");
		if (b64PrivKey == null)
			return null;

		PKCS8EncodedKeySpec privateKeySpec = new PKCS8EncodedKeySpec(b64PrivKey);

		// Load Public Key.
		byte[] b64PubKey = this.store
				.getPropertyBytes(accountID + ".publicKey");
		if (b64PubKey == null)
			return null;

		X509EncodedKeySpec publicKeySpec = new X509EncodedKeySpec(b64PubKey);

		PublicKey publicKey;
		PrivateKey privateKey;

		// Generate KeyPair.
		KeyFactory keyFactory;
		try {
			keyFactory = KeyFactory.getInstance("DSA");
			publicKey = keyFactory.generatePublic(publicKeySpec);
			privateKey = keyFactory.generatePrivate(privateKeySpec);
		} catch (NoSuchAlgorithmException e) {
			e.printStackTrace();
			return null;
		} catch (InvalidKeySpecException e) {
			e.printStackTrace();
			return null;
		}

		return new KeyPair(publicKey, privateKey);
	}

	public PublicKey loadRemotePublicKey(SessionID sessionID) {
		if (sessionID == null)
			return null;

		String userID = sessionID.getUserID();

		byte[] b64PubKey = this.store.getPropertyBytes(userID + ".publicKey");
		if (b64PubKey == null)
			return null;

		X509EncodedKeySpec publicKeySpec = new X509EncodedKeySpec(b64PubKey);

		// Generate KeyPair.
		KeyFactory keyFactory;
		try {
			keyFactory = KeyFactory.getInstance("DSA");
			return keyFactory.generatePublic(publicKeySpec);
		} catch (NoSuchAlgorithmException e) {
			e.printStackTrace();
			return null;
		} catch (InvalidKeySpecException e) {
			e.printStackTrace();
			return null;
		}
	}

	public void savePublicKey(SessionID sessionID, PublicKey pubKey) {
		if (sessionID == null)
			return;

		X509EncodedKeySpec x509EncodedKeySpec = new X509EncodedKeySpec(pubKey
				.getEncoded());

		String userID = sessionID.getUserID();
		this.store.setProperty(userID + ".publicKey", x509EncodedKeySpec
				.getEncoded());

		this.store.removeProperty(userID + ".publicKey.verified");
	}

	public void unverify(SessionID sessionID) {
		if (sessionID == null)
			return;

		if (!isVerified(sessionID))
			return;

		this.store
				.removeProperty(sessionID.getUserID() + ".publicKey.verified");

		for (OtrKeyManagerListener l : listeners)
			l.verificationStatusChanged(sessionID);

	}

	public void verify(SessionID sessionID) {
		if (sessionID == null)
			return;

		if (this.isVerified(sessionID))
			return;

		this.store.setProperty(sessionID.getUserID() + ".publicKey.verified",
				true);

		for (OtrKeyManagerListener l : listeners)
			l.verificationStatusChanged(sessionID);
	}

}
=======
package net.java.otr4j;

import java.io.BufferedInputStream;
import java.io.File;
import java.io.FileInputStream;
import java.io.FileNotFoundException;
import java.io.FileOutputStream;
import java.io.IOException;
import java.io.InputStream;
import java.io.OutputStream;
import java.security.KeyFactory;
import java.security.KeyPair;
import java.security.KeyPairGenerator;
import java.security.NoSuchAlgorithmException;
import java.security.PrivateKey;
import java.security.PublicKey;
import java.security.spec.InvalidKeySpecException;
import java.security.spec.PKCS8EncodedKeySpec;
import java.security.spec.X509EncodedKeySpec;
import java.util.List;
import java.util.Properties;
import java.util.Vector;

import org.bouncycastle.util.encoders.Base64;

import net.java.otr4j.crypto.OtrCryptoEngineImpl;
import net.java.otr4j.crypto.OtrCryptoException;
import net.java.otr4j.session.SessionID;

public class OtrKeyManagerImpl implements OtrKeyManager {

	private OtrKeyManagerStore store;

	public OtrKeyManagerImpl(OtrKeyManagerStore store) {
		this.store = store;
	}

	class DefaultPropertiesStore implements OtrKeyManagerStore {
		private final Properties properties = new Properties();
		private String filepath;

		public DefaultPropertiesStore(String filepath) throws IOException {
			if (filepath == null || filepath.length() < 1)
				throw new IllegalArgumentException();
			this.filepath = filepath;
			properties.clear();

			InputStream in = new BufferedInputStream(new FileInputStream(
					getConfigurationFile()));
			try {
				properties.load(in);
			} finally {
				in.close();
			}
		}

		private File getConfigurationFile() throws IOException {
			File configFile = new File(filepath);
			if (!configFile.exists())
				configFile.createNewFile();
			return configFile;
		}

		public void setProperty(String id, boolean value) {
			properties.setProperty(id, "true");
			try {
				this.store();
			} catch (Exception e) {
				e.printStackTrace();
			}
		}

		private void store() throws FileNotFoundException, IOException {
			OutputStream out = new FileOutputStream(getConfigurationFile());
			properties.store(out, null);
			out.close();
		}

		public void setProperty(String id, byte[] value) {
			properties.setProperty(id, new String(Base64.encode(value)));
			try {
				this.store();
			} catch (Exception e) {
				e.printStackTrace();
			}
		}

		public void removeProperty(String id) {
			properties.remove(id);

		}

		public byte[] getPropertyBytes(String id) {
			String value = properties.getProperty(id);
			if (value == null)
			    return null;
			return Base64.decode(value);
		}

		public boolean getPropertyBoolean(String id, boolean defaultValue) {
			try {
				return Boolean.valueOf(properties.get(id).toString());
			} catch (Exception e) {
				return defaultValue;
			}
		}
	}

	public OtrKeyManagerImpl(String filepath) throws IOException {
		this.store = new DefaultPropertiesStore(filepath);
	}

	private List<OtrKeyManagerListener> listeners = new Vector<OtrKeyManagerListener>();

	public void addListener(OtrKeyManagerListener l) {
		synchronized (listeners) {
			if (!listeners.contains(l))
				listeners.add(l);
		}
	}

	public void removeListener(OtrKeyManagerListener l) {
		synchronized (listeners) {
			listeners.remove(l);
		}
	}

	public void generateLocalKeyPair(SessionID sessionID) {
		if (sessionID == null)
			return;

		String accountID = sessionID.getAccountID();
		KeyPair keyPair;
		try {
			keyPair = KeyPairGenerator.getInstance("DSA").genKeyPair();
		} catch (NoSuchAlgorithmException e) {
			e.printStackTrace();
			return;
		}

		// Store Public Key.
		PublicKey pubKey = keyPair.getPublic();
		X509EncodedKeySpec x509EncodedKeySpec = new X509EncodedKeySpec(pubKey
				.getEncoded());

		this.store.setProperty(accountID + ".publicKey", x509EncodedKeySpec
				.getEncoded());

		// Store Private Key.
		PrivateKey privKey = keyPair.getPrivate();
		PKCS8EncodedKeySpec pkcs8EncodedKeySpec = new PKCS8EncodedKeySpec(
				privKey.getEncoded());

		this.store.setProperty(accountID + ".privateKey", pkcs8EncodedKeySpec
				.getEncoded());
	}

	public String getLocalFingerprint(SessionID sessionID) {
		KeyPair keyPair = loadLocalKeyPair(sessionID);

		if (keyPair == null)
			return null;

		PublicKey pubKey = keyPair.getPublic();

		try {
			return new OtrCryptoEngineImpl().getFingerprint(pubKey);
		} catch (OtrCryptoException e) {
			e.printStackTrace();
			return null;
		}
	}

	public byte[] getLocalFingerprintRaw(SessionID sessionID) {
		KeyPair keyPair = loadLocalKeyPair(sessionID);

		if (keyPair == null)
			return null;

		PublicKey pubKey = keyPair.getPublic();

		try {
			return new OtrCryptoEngineImpl().getFingerprintRaw(pubKey);
		} catch (OtrCryptoException e) {
			e.printStackTrace();
			return null;
		}
	}

	public String getRemoteFingerprint(SessionID sessionID) {
		PublicKey remotePublicKey = loadRemotePublicKey(sessionID);
		if (remotePublicKey == null)
			return null;
		try {
			return new OtrCryptoEngineImpl().getFingerprint(remotePublicKey);
		} catch (OtrCryptoException e) {
			e.printStackTrace();
			return null;
		}
	}

	public boolean isVerified(SessionID sessionID) {
		if (sessionID == null)
			return false;

		return this.store.getPropertyBoolean(sessionID.getUserID()
				+ ".publicKey.verified", false);
	}

	public KeyPair loadLocalKeyPair(SessionID sessionID) {
		if (sessionID == null)
			return null;

		String accountID = sessionID.getAccountID();
		// Load Private Key.
		byte[] b64PrivKey = this.store.getPropertyBytes(accountID
				+ ".privateKey");
		if (b64PrivKey == null)
			return null;

		PKCS8EncodedKeySpec privateKeySpec = new PKCS8EncodedKeySpec(b64PrivKey);

		// Load Public Key.
		byte[] b64PubKey = this.store
				.getPropertyBytes(accountID + ".publicKey");
		if (b64PubKey == null)
			return null;

		X509EncodedKeySpec publicKeySpec = new X509EncodedKeySpec(b64PubKey);

		PublicKey publicKey;
		PrivateKey privateKey;

		// Generate KeyPair.
		KeyFactory keyFactory;
		try {
			keyFactory = KeyFactory.getInstance("DSA");
			publicKey = keyFactory.generatePublic(publicKeySpec);
			privateKey = keyFactory.generatePrivate(privateKeySpec);
		} catch (NoSuchAlgorithmException e) {
			e.printStackTrace();
			return null;
		} catch (InvalidKeySpecException e) {
			e.printStackTrace();
			return null;
		}

		return new KeyPair(publicKey, privateKey);
	}

	public PublicKey loadRemotePublicKey(SessionID sessionID) {
		if (sessionID == null)
			return null;

		String userID = sessionID.getUserID();

		byte[] b64PubKey = this.store.getPropertyBytes(userID + ".publicKey");
		if (b64PubKey == null)
			return null;

		X509EncodedKeySpec publicKeySpec = new X509EncodedKeySpec(b64PubKey);

		// Generate KeyPair.
		KeyFactory keyFactory;
		try {
			keyFactory = KeyFactory.getInstance("DSA");
			return keyFactory.generatePublic(publicKeySpec);
		} catch (NoSuchAlgorithmException e) {
			e.printStackTrace();
			return null;
		} catch (InvalidKeySpecException e) {
			e.printStackTrace();
			return null;
		}
	}

	public void savePublicKey(SessionID sessionID, PublicKey pubKey) {
		if (sessionID == null)
			return;

		X509EncodedKeySpec x509EncodedKeySpec = new X509EncodedKeySpec(pubKey
				.getEncoded());

		String userID = sessionID.getUserID();
		this.store.setProperty(userID + ".publicKey", x509EncodedKeySpec
				.getEncoded());

		this.store.removeProperty(userID + ".publicKey.verified");
	}

	public void unverify(SessionID sessionID) {
		if (sessionID == null)
			return;

		if (!isVerified(sessionID))
			return;

		this.store
				.removeProperty(sessionID.getUserID() + ".publicKey.verified");

		for (OtrKeyManagerListener l : listeners)
			l.verificationStatusChanged(sessionID);

	}

	public void verify(SessionID sessionID) {
		if (sessionID == null)
			return;

		if (this.isVerified(sessionID))
			return;

		this.store.setProperty(sessionID.getUserID() + ".publicKey.verified",
				true);

		for (OtrKeyManagerListener l : listeners)
			l.verificationStatusChanged(sessionID);
	}

}
>>>>>>> 0d005c94
<|MERGE_RESOLUTION|>--- conflicted
+++ resolved
@@ -1,4 +1,3 @@
-<<<<<<< HEAD
 package net.java.otr4j;
 
 import java.io.BufferedInputStream;
@@ -318,326 +317,4 @@
 			l.verificationStatusChanged(sessionID);
 	}
 
-}
-=======
-package net.java.otr4j;
-
-import java.io.BufferedInputStream;
-import java.io.File;
-import java.io.FileInputStream;
-import java.io.FileNotFoundException;
-import java.io.FileOutputStream;
-import java.io.IOException;
-import java.io.InputStream;
-import java.io.OutputStream;
-import java.security.KeyFactory;
-import java.security.KeyPair;
-import java.security.KeyPairGenerator;
-import java.security.NoSuchAlgorithmException;
-import java.security.PrivateKey;
-import java.security.PublicKey;
-import java.security.spec.InvalidKeySpecException;
-import java.security.spec.PKCS8EncodedKeySpec;
-import java.security.spec.X509EncodedKeySpec;
-import java.util.List;
-import java.util.Properties;
-import java.util.Vector;
-
-import org.bouncycastle.util.encoders.Base64;
-
-import net.java.otr4j.crypto.OtrCryptoEngineImpl;
-import net.java.otr4j.crypto.OtrCryptoException;
-import net.java.otr4j.session.SessionID;
-
-public class OtrKeyManagerImpl implements OtrKeyManager {
-
-	private OtrKeyManagerStore store;
-
-	public OtrKeyManagerImpl(OtrKeyManagerStore store) {
-		this.store = store;
-	}
-
-	class DefaultPropertiesStore implements OtrKeyManagerStore {
-		private final Properties properties = new Properties();
-		private String filepath;
-
-		public DefaultPropertiesStore(String filepath) throws IOException {
-			if (filepath == null || filepath.length() < 1)
-				throw new IllegalArgumentException();
-			this.filepath = filepath;
-			properties.clear();
-
-			InputStream in = new BufferedInputStream(new FileInputStream(
-					getConfigurationFile()));
-			try {
-				properties.load(in);
-			} finally {
-				in.close();
-			}
-		}
-
-		private File getConfigurationFile() throws IOException {
-			File configFile = new File(filepath);
-			if (!configFile.exists())
-				configFile.createNewFile();
-			return configFile;
-		}
-
-		public void setProperty(String id, boolean value) {
-			properties.setProperty(id, "true");
-			try {
-				this.store();
-			} catch (Exception e) {
-				e.printStackTrace();
-			}
-		}
-
-		private void store() throws FileNotFoundException, IOException {
-			OutputStream out = new FileOutputStream(getConfigurationFile());
-			properties.store(out, null);
-			out.close();
-		}
-
-		public void setProperty(String id, byte[] value) {
-			properties.setProperty(id, new String(Base64.encode(value)));
-			try {
-				this.store();
-			} catch (Exception e) {
-				e.printStackTrace();
-			}
-		}
-
-		public void removeProperty(String id) {
-			properties.remove(id);
-
-		}
-
-		public byte[] getPropertyBytes(String id) {
-			String value = properties.getProperty(id);
-			if (value == null)
-			    return null;
-			return Base64.decode(value);
-		}
-
-		public boolean getPropertyBoolean(String id, boolean defaultValue) {
-			try {
-				return Boolean.valueOf(properties.get(id).toString());
-			} catch (Exception e) {
-				return defaultValue;
-			}
-		}
-	}
-
-	public OtrKeyManagerImpl(String filepath) throws IOException {
-		this.store = new DefaultPropertiesStore(filepath);
-	}
-
-	private List<OtrKeyManagerListener> listeners = new Vector<OtrKeyManagerListener>();
-
-	public void addListener(OtrKeyManagerListener l) {
-		synchronized (listeners) {
-			if (!listeners.contains(l))
-				listeners.add(l);
-		}
-	}
-
-	public void removeListener(OtrKeyManagerListener l) {
-		synchronized (listeners) {
-			listeners.remove(l);
-		}
-	}
-
-	public void generateLocalKeyPair(SessionID sessionID) {
-		if (sessionID == null)
-			return;
-
-		String accountID = sessionID.getAccountID();
-		KeyPair keyPair;
-		try {
-			keyPair = KeyPairGenerator.getInstance("DSA").genKeyPair();
-		} catch (NoSuchAlgorithmException e) {
-			e.printStackTrace();
-			return;
-		}
-
-		// Store Public Key.
-		PublicKey pubKey = keyPair.getPublic();
-		X509EncodedKeySpec x509EncodedKeySpec = new X509EncodedKeySpec(pubKey
-				.getEncoded());
-
-		this.store.setProperty(accountID + ".publicKey", x509EncodedKeySpec
-				.getEncoded());
-
-		// Store Private Key.
-		PrivateKey privKey = keyPair.getPrivate();
-		PKCS8EncodedKeySpec pkcs8EncodedKeySpec = new PKCS8EncodedKeySpec(
-				privKey.getEncoded());
-
-		this.store.setProperty(accountID + ".privateKey", pkcs8EncodedKeySpec
-				.getEncoded());
-	}
-
-	public String getLocalFingerprint(SessionID sessionID) {
-		KeyPair keyPair = loadLocalKeyPair(sessionID);
-
-		if (keyPair == null)
-			return null;
-
-		PublicKey pubKey = keyPair.getPublic();
-
-		try {
-			return new OtrCryptoEngineImpl().getFingerprint(pubKey);
-		} catch (OtrCryptoException e) {
-			e.printStackTrace();
-			return null;
-		}
-	}
-
-	public byte[] getLocalFingerprintRaw(SessionID sessionID) {
-		KeyPair keyPair = loadLocalKeyPair(sessionID);
-
-		if (keyPair == null)
-			return null;
-
-		PublicKey pubKey = keyPair.getPublic();
-
-		try {
-			return new OtrCryptoEngineImpl().getFingerprintRaw(pubKey);
-		} catch (OtrCryptoException e) {
-			e.printStackTrace();
-			return null;
-		}
-	}
-
-	public String getRemoteFingerprint(SessionID sessionID) {
-		PublicKey remotePublicKey = loadRemotePublicKey(sessionID);
-		if (remotePublicKey == null)
-			return null;
-		try {
-			return new OtrCryptoEngineImpl().getFingerprint(remotePublicKey);
-		} catch (OtrCryptoException e) {
-			e.printStackTrace();
-			return null;
-		}
-	}
-
-	public boolean isVerified(SessionID sessionID) {
-		if (sessionID == null)
-			return false;
-
-		return this.store.getPropertyBoolean(sessionID.getUserID()
-				+ ".publicKey.verified", false);
-	}
-
-	public KeyPair loadLocalKeyPair(SessionID sessionID) {
-		if (sessionID == null)
-			return null;
-
-		String accountID = sessionID.getAccountID();
-		// Load Private Key.
-		byte[] b64PrivKey = this.store.getPropertyBytes(accountID
-				+ ".privateKey");
-		if (b64PrivKey == null)
-			return null;
-
-		PKCS8EncodedKeySpec privateKeySpec = new PKCS8EncodedKeySpec(b64PrivKey);
-
-		// Load Public Key.
-		byte[] b64PubKey = this.store
-				.getPropertyBytes(accountID + ".publicKey");
-		if (b64PubKey == null)
-			return null;
-
-		X509EncodedKeySpec publicKeySpec = new X509EncodedKeySpec(b64PubKey);
-
-		PublicKey publicKey;
-		PrivateKey privateKey;
-
-		// Generate KeyPair.
-		KeyFactory keyFactory;
-		try {
-			keyFactory = KeyFactory.getInstance("DSA");
-			publicKey = keyFactory.generatePublic(publicKeySpec);
-			privateKey = keyFactory.generatePrivate(privateKeySpec);
-		} catch (NoSuchAlgorithmException e) {
-			e.printStackTrace();
-			return null;
-		} catch (InvalidKeySpecException e) {
-			e.printStackTrace();
-			return null;
-		}
-
-		return new KeyPair(publicKey, privateKey);
-	}
-
-	public PublicKey loadRemotePublicKey(SessionID sessionID) {
-		if (sessionID == null)
-			return null;
-
-		String userID = sessionID.getUserID();
-
-		byte[] b64PubKey = this.store.getPropertyBytes(userID + ".publicKey");
-		if (b64PubKey == null)
-			return null;
-
-		X509EncodedKeySpec publicKeySpec = new X509EncodedKeySpec(b64PubKey);
-
-		// Generate KeyPair.
-		KeyFactory keyFactory;
-		try {
-			keyFactory = KeyFactory.getInstance("DSA");
-			return keyFactory.generatePublic(publicKeySpec);
-		} catch (NoSuchAlgorithmException e) {
-			e.printStackTrace();
-			return null;
-		} catch (InvalidKeySpecException e) {
-			e.printStackTrace();
-			return null;
-		}
-	}
-
-	public void savePublicKey(SessionID sessionID, PublicKey pubKey) {
-		if (sessionID == null)
-			return;
-
-		X509EncodedKeySpec x509EncodedKeySpec = new X509EncodedKeySpec(pubKey
-				.getEncoded());
-
-		String userID = sessionID.getUserID();
-		this.store.setProperty(userID + ".publicKey", x509EncodedKeySpec
-				.getEncoded());
-
-		this.store.removeProperty(userID + ".publicKey.verified");
-	}
-
-	public void unverify(SessionID sessionID) {
-		if (sessionID == null)
-			return;
-
-		if (!isVerified(sessionID))
-			return;
-
-		this.store
-				.removeProperty(sessionID.getUserID() + ".publicKey.verified");
-
-		for (OtrKeyManagerListener l : listeners)
-			l.verificationStatusChanged(sessionID);
-
-	}
-
-	public void verify(SessionID sessionID) {
-		if (sessionID == null)
-			return;
-
-		if (this.isVerified(sessionID))
-			return;
-
-		this.store.setProperty(sessionID.getUserID() + ".publicKey.verified",
-				true);
-
-		for (OtrKeyManagerListener l : listeners)
-			l.verificationStatusChanged(sessionID);
-	}
-
-}
->>>>>>> 0d005c94
+}