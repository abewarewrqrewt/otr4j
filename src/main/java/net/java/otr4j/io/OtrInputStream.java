--- conflicted
+++ resolved
@@ -1,4 +1,3 @@
-<<<<<<< HEAD
 package net.java.otr4j.io;
 
 import java.io.FilterInputStream;
@@ -147,155 +146,4 @@
 		byte[] sig = readSignature(pubKey);
 		return new SignatureX(pubKey, dhKeyID, sig);
 	}
-}
-=======
-package net.java.otr4j.io;
-
-import java.io.FilterInputStream;
-import java.io.IOException;
-import java.io.InputStream;
-import java.math.BigInteger;
-import java.security.KeyFactory;
-import java.security.NoSuchAlgorithmException;
-import java.security.PublicKey;
-import java.security.interfaces.DSAParams;
-import java.security.interfaces.DSAPublicKey;
-import java.security.spec.DSAPublicKeySpec;
-import java.security.spec.InvalidKeySpecException;
-
-import javax.crypto.interfaces.DHPublicKey;
-
-import net.java.otr4j.crypto.OtrCryptoEngineImpl;
-import net.java.otr4j.io.messages.SignatureX;
-
-public class OtrInputStream extends FilterInputStream implements
-		SerializationConstants {
-
-	public OtrInputStream(InputStream in) {
-		super(in);
-	}
-
-	/**
-	 * Reads from the stream while checking possible border and error conditions
-	 * like a requested size of zero or the stream does not contain enough data.
-	 *
-	 * @param length
-	 *            amount of bytes to read from the stream
-	 * @return the read bytes
-	 * @throws IOException
-	 *             the exact amount of requested bytes could not be read from
-	 *             the stream.
-	 */
-	private byte[] checkedRead(int length) throws IOException {
-		if (length == 0) {
-			return new byte[0];
-		}
-		byte[] b = new byte[length];
-		int bytesRead = read(b);
-		if (bytesRead != length) {
-			throw new IOException(
-					"Unable to read the required amount of bytes from the stream. Expected were "
-							+ length + " bytes but I could only read "
-							+ bytesRead + " bytes.");
-		}
-		return b;
-	}
-
-	private int readNumber(int length) throws IOException {
-		byte[] b = checkedRead(length);
-
-		int value = 0;
-		for (int i = 0; i < b.length; i++) {
-			int shift = (b.length - 1 - i) * 8;
-			value += (b[i] & 0x000000FF) << shift;
-		}
-
-		return value;
-	}
-
-	public int readByte() throws IOException {
-		return readNumber(TYPE_LEN_BYTE);
-	}
-
-	public int readInt() throws IOException {
-		return readNumber(TYPE_LEN_INT);
-	}
-
-	public int readShort() throws IOException {
-		return readNumber(TYPE_LEN_SHORT);
-	}
-
-	public byte[] readCtr() throws IOException {
-		return checkedRead(TYPE_LEN_CTR);
-	}
-
-	public byte[] readMac() throws IOException {
-		return checkedRead(TYPE_LEN_MAC);
-	}
-
-	public BigInteger readBigInt() throws IOException {
-		byte[] b = readData();
-		return new BigInteger(1, b);
-	}
-
-	public byte[] readData() throws IOException {
-		int dataLen = readNumber(DATA_LEN);
-		return checkedRead(dataLen);
-	}
-
-	public PublicKey readPublicKey() throws IOException {
-		int type = readShort();
-		switch (type) {
-		case 0:
-			BigInteger p = readBigInt();
-			BigInteger q = readBigInt();
-			BigInteger g = readBigInt();
-			BigInteger y = readBigInt();
-			DSAPublicKeySpec keySpec = new DSAPublicKeySpec(y, p, q, g);
-			KeyFactory keyFactory;
-			try {
-				keyFactory = KeyFactory.getInstance("DSA");
-			} catch (NoSuchAlgorithmException e) {
-				throw new IOException();
-			}
-			try {
-				return keyFactory.generatePublic(keySpec);
-			} catch (InvalidKeySpecException e) {
-				throw new IOException();
-			}
-		default:
-			throw new UnsupportedOperationException();
-		}
-	}
-
-	public DHPublicKey readDHPublicKey() throws IOException {
-		BigInteger gyMpi = readBigInt();
-		try {
-			return new OtrCryptoEngineImpl().getDHPublicKey(gyMpi);
-		} catch (Exception ex) {
-			throw new IOException();
-		}
-	}
-
-	public byte[] readTlvData() throws IOException {
-		int len = readNumber(TYPE_LEN_SHORT);
-		return checkedRead(len);
-	}
-
-	public byte[] readSignature(PublicKey pubKey) throws IOException {
-		if (!pubKey.getAlgorithm().equals("DSA"))
-			throw new UnsupportedOperationException();
-
-		DSAPublicKey dsaPubKey = (DSAPublicKey) pubKey;
-		DSAParams dsaParams = dsaPubKey.getParams();
-		return checkedRead(dsaParams.getQ().bitLength() / 4);
-	}
-
-	public SignatureX readMysteriousX() throws IOException {
-		PublicKey pubKey = readPublicKey();
-		int dhKeyID = readInt();
-		byte[] sig = readSignature(pubKey);
-		return new SignatureX(pubKey, dhKeyID, sig);
-	}
-}
->>>>>>> 0d005c94
+}