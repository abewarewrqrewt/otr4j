--- conflicted
+++ resolved
@@ -20,14 +20,8 @@
 @SuppressWarnings("ConstantConditions")
 public class OtrCryptoEngine4Test {
 
-<<<<<<< HEAD
-    // This was previously a defined constant in KDF_2
-    private static final int KDF_2_LENGTH_BYTES = 64;
-
     private static final SecureRandom RANDOM = new SecureRandom();
 
-=======
->>>>>>> 18ebddff
     @Test(expected = NullPointerException.class)
     public void testFingerprintNullDestination() {
         fingerprint(null, identity());
